name: flutter_gemini
description: Flutter Google Gemini SDK. Google Gemini is a set of cutting-edge large language models 
  (LLMs) designed to be the driving force behind Google's future AI initiatives.
version: 2.0.4-dev.1
homepage: https://github.com/babakcode/flutter_gemini
topics:
  - gemini
  - ai
  - google-gemini
  - flutter-gemini
screenshots:
  - description: Flutter_Gemini example screenshot
    path: example/screenshots/gemini_screenshot.png
  - description: Flutter_Gemini example
    path: example/screenshots/gemini_cover.jpeg

platforms:
  android:
  ios:
  web:
  linux:
  windows:
  macos:

environment:
<<<<<<< HEAD
  sdk: '>=2.18.0 <4.0.0'
  flutter: ">=1.17.0"
=======
  sdk: '>=3.0.0 <4.0.0'
>>>>>>> 69d5116a

dependencies:
  dio:
  flutter:
    sdk: flutter
<<<<<<< HEAD
  freezed_annotation:
  json_annotation:
=======
  freezed_annotation: ^2.4.1
  json_annotation: ^4.8.1
  mime: ^1.0.5
>>>>>>> 69d5116a

dev_dependencies:
  flutter_test:
    sdk: flutter
  flutter_lints: ^2.0.0
  json_convert: ^1.1.0
  build_runner: ^2.4.7
  json_serializable: ^6.7.1
  freezed: ^2.4.5

flutter:<|MERGE_RESOLUTION|>--- conflicted
+++ resolved
@@ -23,25 +23,17 @@
   macos:
 
 environment:
-<<<<<<< HEAD
-  sdk: '>=2.18.0 <4.0.0'
-  flutter: ">=1.17.0"
-=======
   sdk: '>=3.0.0 <4.0.0'
->>>>>>> 69d5116a
+
 
 dependencies:
   dio:
   flutter:
     sdk: flutter
-<<<<<<< HEAD
-  freezed_annotation:
-  json_annotation:
-=======
+
   freezed_annotation: ^2.4.1
   json_annotation: ^4.8.1
   mime: ^1.0.5
->>>>>>> 69d5116a
 
 dev_dependencies:
   flutter_test:
